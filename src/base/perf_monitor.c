--- conflicted
+++ resolved
@@ -2889,16 +2889,16 @@
   return "ERROR";
 }
 
-
 /*
  * perf_get_module_type () -
  */
-static int
+STATIC_INLINE int
 perf_get_module_type (THREAD_ENTRY * thread_p)
 {
   int thread_index;
   int module_type;
-  int first_vacuum_worker_idx;
+  static int first_vacuum_worker_idx = 0;
+  static int num_worker_threads = 0;
 
 #if defined (SERVER_MODE)
   if (thread_p == NULL)
@@ -2907,13 +2907,21 @@
     }
 
   thread_index = thread_p->index;
-  first_vacuum_worker_idx = thread_first_vacuum_worker_thread_index ();
+
+  if (first_vacuum_worker_idx == 0)
+    {
+      first_vacuum_worker_idx = thread_first_vacuum_worker_thread_index ();
+    }
+  if (num_worker_threads == 0)
+    {
+      num_worker_threads = thread_num_worker_threads ();
+    }
 #else
   thread_index = 0;
   first_vacuum_worker_idx = 100;
 #endif
 
-  if (thread_index >= 1 && thread_index <= thread_num_worker_threads ())
+  if (thread_index >= 1 && thread_index <= num_worker_threads)
     {
       module_type = PERF_MODULE_USER;
     }
@@ -4716,2097 +4724,7 @@
 
 void f_dump_in_buffer_Count_get_oldest_mvcc_retry (char * s, const UINT64 * stat_vals, int * remaining_size)
 {
-<<<<<<< HEAD
   perf_stat_dump_in_buffer_snapshot_array_stat (stat_vals, s, remaining_size);
-=======
-  MNT_SERVER_EXEC_STATS *stats = mnt_server_get_stats (thread_p);
-  if (stats != NULL)
-    {
-      ADD_STATS (stats, heap_home_deletes, 1);
-    }
-}
-
-void
-mnt_x_heap_home_mvcc_deletes (THREAD_ENTRY * thread_p)
-{
-  MNT_SERVER_EXEC_STATS *stats = mnt_server_get_stats (thread_p);
-  if (stats != NULL)
-    {
-      ADD_STATS (stats, heap_home_mvcc_deletes, 1);
-    }
-}
-
-void
-mnt_x_heap_home_to_rel_deletes (THREAD_ENTRY * thread_p)
-{
-  MNT_SERVER_EXEC_STATS *stats = mnt_server_get_stats (thread_p);
-  if (stats != NULL)
-    {
-      ADD_STATS (stats, heap_home_to_rel_deletes, 1);
-    }
-}
-
-void
-mnt_x_heap_home_to_big_deletes (THREAD_ENTRY * thread_p)
-{
-  MNT_SERVER_EXEC_STATS *stats = mnt_server_get_stats (thread_p);
-  if (stats != NULL)
-    {
-      ADD_STATS (stats, heap_home_to_big_deletes, 1);
-    }
-}
-
-void
-mnt_x_heap_rel_deletes (THREAD_ENTRY * thread_p)
-{
-  MNT_SERVER_EXEC_STATS *stats = mnt_server_get_stats (thread_p);
-  if (stats != NULL)
-    {
-      ADD_STATS (stats, heap_rel_deletes, 1);
-    }
-}
-
-void
-mnt_x_heap_rel_mvcc_deletes (THREAD_ENTRY * thread_p)
-{
-  MNT_SERVER_EXEC_STATS *stats = mnt_server_get_stats (thread_p);
-  if (stats != NULL)
-    {
-      ADD_STATS (stats, heap_rel_mvcc_deletes, 1);
-    }
-}
-
-void
-mnt_x_heap_rel_to_home_deletes (THREAD_ENTRY * thread_p)
-{
-  MNT_SERVER_EXEC_STATS *stats = mnt_server_get_stats (thread_p);
-  if (stats != NULL)
-    {
-      ADD_STATS (stats, heap_rel_to_home_deletes, 1);
-    }
-}
-
-void
-mnt_x_heap_rel_to_big_deletes (THREAD_ENTRY * thread_p)
-{
-  MNT_SERVER_EXEC_STATS *stats = mnt_server_get_stats (thread_p);
-  if (stats != NULL)
-    {
-      ADD_STATS (stats, heap_rel_to_big_deletes, 1);
-    }
-}
-
-void
-mnt_x_heap_rel_to_rel_deletes (THREAD_ENTRY * thread_p)
-{
-  MNT_SERVER_EXEC_STATS *stats = mnt_server_get_stats (thread_p);
-  if (stats != NULL)
-    {
-      ADD_STATS (stats, heap_rel_to_rel_deletes, 1);
-    }
-}
-
-void
-mnt_x_heap_big_deletes (THREAD_ENTRY * thread_p)
-{
-  MNT_SERVER_EXEC_STATS *stats = mnt_server_get_stats (thread_p);
-  if (stats != NULL)
-    {
-      ADD_STATS (stats, heap_big_deletes, 1);
-    }
-}
-
-void
-mnt_x_heap_big_mvcc_deletes (THREAD_ENTRY * thread_p)
-{
-  MNT_SERVER_EXEC_STATS *stats = mnt_server_get_stats (thread_p);
-  if (stats != NULL)
-    {
-      ADD_STATS (stats, heap_big_mvcc_deletes, 1);
-    }
-}
-
-void
-mnt_x_heap_new_ver_inserts (THREAD_ENTRY * thread_p)
-{
-  MNT_SERVER_EXEC_STATS *stats = mnt_server_get_stats (thread_p);
-  if (stats != NULL)
-    {
-      ADD_STATS (stats, heap_new_ver_inserts, 1);
-    }
-}
-
-void
-mnt_x_heap_home_updates (THREAD_ENTRY * thread_p)
-{
-  MNT_SERVER_EXEC_STATS *stats = mnt_server_get_stats (thread_p);
-  if (stats != NULL)
-    {
-      ADD_STATS (stats, heap_home_updates, 1);
-    }
-}
-
-void
-mnt_x_heap_home_to_rel_updates (THREAD_ENTRY * thread_p)
-{
-  MNT_SERVER_EXEC_STATS *stats = mnt_server_get_stats (thread_p);
-  if (stats != NULL)
-    {
-      ADD_STATS (stats, heap_home_to_rel_updates, 1);
-    }
-}
-
-void
-mnt_x_heap_home_to_big_updates (THREAD_ENTRY * thread_p)
-{
-  MNT_SERVER_EXEC_STATS *stats = mnt_server_get_stats (thread_p);
-  if (stats != NULL)
-    {
-      ADD_STATS (stats, heap_home_to_big_updates, 1);
-    }
-}
-
-void
-mnt_x_heap_rel_updates (THREAD_ENTRY * thread_p)
-{
-  MNT_SERVER_EXEC_STATS *stats = mnt_server_get_stats (thread_p);
-  if (stats != NULL)
-    {
-      ADD_STATS (stats, heap_rel_updates, 1);
-    }
-}
-
-void
-mnt_x_heap_rel_to_home_updates (THREAD_ENTRY * thread_p)
-{
-  MNT_SERVER_EXEC_STATS *stats = mnt_server_get_stats (thread_p);
-  if (stats != NULL)
-    {
-      ADD_STATS (stats, heap_rel_to_home_updates, 1);
-    }
-}
-
-void
-mnt_x_heap_rel_to_rel_updates (THREAD_ENTRY * thread_p)
-{
-  MNT_SERVER_EXEC_STATS *stats = mnt_server_get_stats (thread_p);
-  if (stats != NULL)
-    {
-      ADD_STATS (stats, heap_rel_to_rel_updates, 1);
-    }
-}
-
-void
-mnt_x_heap_rel_to_big_updates (THREAD_ENTRY * thread_p)
-{
-  MNT_SERVER_EXEC_STATS *stats = mnt_server_get_stats (thread_p);
-  if (stats != NULL)
-    {
-      ADD_STATS (stats, heap_rel_to_big_updates, 1);
-    }
-}
-
-void
-mnt_x_heap_big_updates (THREAD_ENTRY * thread_p)
-{
-  MNT_SERVER_EXEC_STATS *stats = mnt_server_get_stats (thread_p);
-  if (stats != NULL)
-    {
-      ADD_STATS (stats, heap_big_updates, 1);
-    }
-}
-
-void
-mnt_x_heap_home_vacuums (THREAD_ENTRY * thread_p)
-{
-  MNT_SERVER_EXEC_STATS *stats = mnt_server_get_stats (thread_p);
-  if (stats != NULL)
-    {
-      ADD_STATS (stats, heap_home_vacuums, 1);
-    }
-}
-
-void
-mnt_x_heap_big_vacuums (THREAD_ENTRY * thread_p)
-{
-  MNT_SERVER_EXEC_STATS *stats = mnt_server_get_stats (thread_p);
-  if (stats != NULL)
-    {
-      ADD_STATS (stats, heap_big_vacuums, 1);
-    }
-}
-
-void
-mnt_x_heap_rel_vacuums (THREAD_ENTRY * thread_p)
-{
-  MNT_SERVER_EXEC_STATS *stats = mnt_server_get_stats (thread_p);
-  if (stats != NULL)
-    {
-      ADD_STATS (stats, heap_rel_vacuums, 1);
-    }
-}
-
-void
-mnt_x_heap_insid_vacuums (THREAD_ENTRY * thread_p)
-{
-  MNT_SERVER_EXEC_STATS *stats = mnt_server_get_stats (thread_p);
-  if (stats != NULL)
-    {
-      ADD_STATS (stats, heap_insid_vacuums, 1);
-    }
-}
-
-void
-mnt_x_heap_remove_vacuums (THREAD_ENTRY * thread_p)
-{
-  MNT_SERVER_EXEC_STATS *stats = mnt_server_get_stats (thread_p);
-  if (stats != NULL)
-    {
-      ADD_STATS (stats, heap_remove_vacuums, 1);
-    }
-}
-
-void
-mnt_x_heap_insert_prepare_time (THREAD_ENTRY * thread_p, UINT64 amount)
-{
-  MNT_SERVER_EXEC_STATS *stats = mnt_server_get_stats (thread_p);
-  if (stats != NULL)
-    {
-      ADD_STATS (stats, heap_insert_prepare, amount);
-    }
-}
-
-void
-mnt_x_heap_insert_execute_time (THREAD_ENTRY * thread_p, UINT64 amount)
-{
-  MNT_SERVER_EXEC_STATS *stats = mnt_server_get_stats (thread_p);
-  if (stats != NULL)
-    {
-      ADD_STATS (stats, heap_insert_execute, amount);
-    }
-}
-
-void
-mnt_x_heap_insert_log_time (THREAD_ENTRY * thread_p, UINT64 amount)
-{
-  MNT_SERVER_EXEC_STATS *stats = mnt_server_get_stats (thread_p);
-  if (stats != NULL)
-    {
-      ADD_STATS (stats, heap_insert_log, amount);
-    }
-}
-
-void
-mnt_x_heap_delete_prepare_time (THREAD_ENTRY * thread_p, UINT64 amount)
-{
-  MNT_SERVER_EXEC_STATS *stats = mnt_server_get_stats (thread_p);
-  if (stats != NULL)
-    {
-      ADD_STATS (stats, heap_delete_prepare, amount);
-    }
-}
-
-void
-mnt_x_heap_delete_execute_time (THREAD_ENTRY * thread_p, UINT64 amount)
-{
-  MNT_SERVER_EXEC_STATS *stats = mnt_server_get_stats (thread_p);
-  if (stats != NULL)
-    {
-      ADD_STATS (stats, heap_delete_execute, amount);
-    }
-}
-
-void
-mnt_x_heap_delete_log_time (THREAD_ENTRY * thread_p, UINT64 amount)
-{
-  MNT_SERVER_EXEC_STATS *stats = mnt_server_get_stats (thread_p);
-  if (stats != NULL)
-    {
-      ADD_STATS (stats, heap_delete_log, amount);
-    }
-}
-
-void
-mnt_x_heap_update_prepare_time (THREAD_ENTRY * thread_p, UINT64 amount)
-{
-  MNT_SERVER_EXEC_STATS *stats = mnt_server_get_stats (thread_p);
-  if (stats != NULL)
-    {
-      ADD_STATS (stats, heap_update_prepare, amount);
-    }
-}
-
-void
-mnt_x_heap_update_execute_time (THREAD_ENTRY * thread_p, UINT64 amount)
-{
-  MNT_SERVER_EXEC_STATS *stats = mnt_server_get_stats (thread_p);
-  if (stats != NULL)
-    {
-      ADD_STATS (stats, heap_update_execute, amount);
-    }
-}
-
-void
-mnt_x_heap_update_log_time (THREAD_ENTRY * thread_p, UINT64 amount)
-{
-  MNT_SERVER_EXEC_STATS *stats = mnt_server_get_stats (thread_p);
-  if (stats != NULL)
-    {
-      ADD_STATS (stats, heap_update_log, amount);
-    }
-}
-
-void
-mnt_x_heap_vacuum_prepare_time (THREAD_ENTRY * thread_p, UINT64 amount)
-{
-  MNT_SERVER_EXEC_STATS *stats = mnt_server_get_stats (thread_p);
-  if (stats != NULL)
-    {
-      ADD_STATS (stats, heap_vacuum_prepare, amount);
-    }
-}
-
-void
-mnt_x_heap_vacuum_execute_time (THREAD_ENTRY * thread_p, UINT64 amount)
-{
-  MNT_SERVER_EXEC_STATS *stats = mnt_server_get_stats (thread_p);
-  if (stats != NULL)
-    {
-      ADD_STATS (stats, heap_vacuum_execute, amount);
-    }
-}
-
-void
-mnt_x_heap_vacuum_log_time (THREAD_ENTRY * thread_p, UINT64 amount)
-{
-  MNT_SERVER_EXEC_STATS *stats = mnt_server_get_stats (thread_p);
-  if (stats != NULL)
-    {
-      ADD_STATS (stats, heap_vacuum_log, amount);
-    }
-}
-
-void
-mnt_x_bt_find_unique_time (THREAD_ENTRY * thread_p, UINT64 amount)
-{
-  MNT_SERVER_EXEC_STATS *stats = mnt_server_get_stats (thread_p);
-  if (stats != NULL)
-    {
-      ADD_STATS (stats, bt_find_unique, amount);
-      ADD_STATS (stats, bt_find_unique_cnt, 1);
-    }
-}
-
-void
-mnt_x_bt_range_search_time (THREAD_ENTRY * thread_p, UINT64 amount)
-{
-  MNT_SERVER_EXEC_STATS *stats = mnt_server_get_stats (thread_p);
-  if (stats != NULL)
-    {
-      ADD_STATS (stats, bt_range_search, amount);
-      ADD_STATS (stats, bt_range_search_cnt, 1);
-    }
-}
-
-void
-mnt_x_bt_insert_time (THREAD_ENTRY * thread_p, UINT64 amount)
-{
-  MNT_SERVER_EXEC_STATS *stats = mnt_server_get_stats (thread_p);
-  if (stats != NULL)
-    {
-      ADD_STATS (stats, bt_insert, amount);
-      ADD_STATS (stats, bt_insert_cnt, 1);
-    }
-}
-
-void
-mnt_x_bt_delete_time (THREAD_ENTRY * thread_p, UINT64 amount)
-{
-  MNT_SERVER_EXEC_STATS *stats = mnt_server_get_stats (thread_p);
-  if (stats != NULL)
-    {
-      ADD_STATS (stats, bt_delete, amount);
-      ADD_STATS (stats, bt_delete_cnt, 1);
-    }
-}
-
-void
-mnt_x_bt_mvcc_delete_time (THREAD_ENTRY * thread_p, UINT64 amount)
-{
-  MNT_SERVER_EXEC_STATS *stats = mnt_server_get_stats (thread_p);
-  if (stats != NULL)
-    {
-      ADD_STATS (stats, bt_mvcc_delete, amount);
-      ADD_STATS (stats, bt_mvcc_delete_cnt, 1);
-    }
-}
-
-void
-mnt_x_bt_mark_delete_time (THREAD_ENTRY * thread_p, UINT64 amount)
-{
-  MNT_SERVER_EXEC_STATS *stats = mnt_server_get_stats (thread_p);
-  if (stats != NULL)
-    {
-      ADD_STATS (stats, bt_mark_delete, amount);
-      ADD_STATS (stats, bt_mark_delete_cnt, 1);
-    }
-}
-
-void
-mnt_x_bt_update_sk_time (THREAD_ENTRY * thread_p, UINT64 amount)
-{
-  MNT_SERVER_EXEC_STATS *stats = mnt_server_get_stats (thread_p);
-  if (stats != NULL)
-    {
-      ADD_STATS (stats, bt_update_sk, amount);
-      ADD_STATS (stats, bt_update_sk_cnt, 1);
-    }
-}
-
-void
-mnt_x_bt_undo_insert_time (THREAD_ENTRY * thread_p, UINT64 amount)
-{
-  MNT_SERVER_EXEC_STATS *stats = mnt_server_get_stats (thread_p);
-  if (stats != NULL)
-    {
-      ADD_STATS (stats, bt_undo_insert, amount);
-      ADD_STATS (stats, bt_undo_insert_cnt, 1);
-    }
-}
-
-void
-mnt_x_bt_undo_delete_time (THREAD_ENTRY * thread_p, UINT64 amount)
-{
-  MNT_SERVER_EXEC_STATS *stats = mnt_server_get_stats (thread_p);
-  if (stats != NULL)
-    {
-      ADD_STATS (stats, bt_undo_delete, amount);
-      ADD_STATS (stats, bt_undo_delete_cnt, 1);
-    }
-}
-
-void
-mnt_x_bt_undo_mvcc_delete_time (THREAD_ENTRY * thread_p, UINT64 amount)
-{
-  MNT_SERVER_EXEC_STATS *stats = mnt_server_get_stats (thread_p);
-  if (stats != NULL)
-    {
-      ADD_STATS (stats, bt_undo_mvcc_delete, amount);
-      ADD_STATS (stats, bt_undo_mvcc_delete_cnt, 1);
-    }
-}
-
-void
-mnt_x_bt_undo_update_sk_time (THREAD_ENTRY * thread_p, UINT64 amount)
-{
-  MNT_SERVER_EXEC_STATS *stats = mnt_server_get_stats (thread_p);
-  if (stats != NULL)
-    {
-      ADD_STATS (stats, bt_undo_update_sk, amount);
-      ADD_STATS (stats, bt_undo_update_sk_cnt, 1);
-    }
-}
-
-void
-mnt_x_bt_vacuum_time (THREAD_ENTRY * thread_p, UINT64 amount)
-{
-  MNT_SERVER_EXEC_STATS *stats = mnt_server_get_stats (thread_p);
-  if (stats != NULL)
-    {
-      ADD_STATS (stats, bt_vacuum, amount);
-      ADD_STATS (stats, bt_vacuum_cnt, 1);
-    }
-}
-
-void
-mnt_x_bt_vacuum_insid_time (THREAD_ENTRY * thread_p, UINT64 amount)
-{
-  MNT_SERVER_EXEC_STATS *stats = mnt_server_get_stats (thread_p);
-  if (stats != NULL)
-    {
-      ADD_STATS (stats, bt_vacuum_insid, amount);
-      ADD_STATS (stats, bt_vacuum_insid_cnt, 1);
-    }
-}
-
-void
-mnt_x_bt_vacuum_update_sk_time (THREAD_ENTRY * thread_p, UINT64 amount)
-{
-  MNT_SERVER_EXEC_STATS *stats = mnt_server_get_stats (thread_p);
-  if (stats != NULL)
-    {
-      ADD_STATS (stats, bt_vacuum_update_sk, amount);
-      ADD_STATS (stats, bt_vacuum_update_sk_cnt, 1);
-    }
-}
-
-void
-mnt_x_bt_traverse_time (THREAD_ENTRY * thread_p, UINT64 amount)
-{
-  MNT_SERVER_EXEC_STATS *stats = mnt_server_get_stats (thread_p);
-  if (stats != NULL)
-    {
-      ADD_STATS (stats, bt_traverse, amount);
-    }
-}
-
-void
-mnt_x_bt_find_unique_traverse_time (THREAD_ENTRY * thread_p, UINT64 amount)
-{
-  MNT_SERVER_EXEC_STATS *stats = mnt_server_get_stats (thread_p);
-  if (stats != NULL)
-    {
-      ADD_STATS (stats, bt_traverse, amount);
-      ADD_STATS (stats, bt_find_unique_traverse, amount);
-    }
-}
-
-void
-mnt_x_bt_range_search_traverse_time (THREAD_ENTRY * thread_p, UINT64 amount)
-{
-  MNT_SERVER_EXEC_STATS *stats = mnt_server_get_stats (thread_p);
-  if (stats != NULL)
-    {
-      ADD_STATS (stats, bt_traverse, amount);
-      ADD_STATS (stats, bt_range_search_traverse, amount);
-    }
-}
-
-void
-mnt_x_bt_insert_traverse_time (THREAD_ENTRY * thread_p, UINT64 amount)
-{
-  MNT_SERVER_EXEC_STATS *stats = mnt_server_get_stats (thread_p);
-  if (stats != NULL)
-    {
-      ADD_STATS (stats, bt_traverse, amount);
-      ADD_STATS (stats, bt_insert_traverse, amount);
-    }
-}
-
-void
-mnt_x_bt_delete_traverse_time (THREAD_ENTRY * thread_p, UINT64 amount)
-{
-  MNT_SERVER_EXEC_STATS *stats = mnt_server_get_stats (thread_p);
-  if (stats != NULL)
-    {
-      ADD_STATS (stats, bt_traverse, amount);
-      ADD_STATS (stats, bt_delete_traverse, amount);
-    }
-}
-
-void
-mnt_x_bt_mvcc_delete_traverse_time (THREAD_ENTRY * thread_p, UINT64 amount)
-{
-  MNT_SERVER_EXEC_STATS *stats = mnt_server_get_stats (thread_p);
-  if (stats != NULL)
-    {
-      ADD_STATS (stats, bt_traverse, amount);
-      ADD_STATS (stats, bt_mvcc_delete_traverse, amount);
-    }
-}
-
-void
-mnt_x_bt_mark_delete_traverse_time (THREAD_ENTRY * thread_p, UINT64 amount)
-{
-  MNT_SERVER_EXEC_STATS *stats = mnt_server_get_stats (thread_p);
-  if (stats != NULL)
-    {
-      ADD_STATS (stats, bt_traverse, amount);
-      ADD_STATS (stats, bt_mark_delete_traverse, amount);
-    }
-}
-
-void
-mnt_x_bt_update_sk_traverse_time (THREAD_ENTRY * thread_p, UINT64 amount)
-{
-  MNT_SERVER_EXEC_STATS *stats = mnt_server_get_stats (thread_p);
-  if (stats != NULL)
-    {
-      ADD_STATS (stats, bt_traverse, amount);
-      ADD_STATS (stats, bt_update_sk_traverse, amount);
-    }
-}
-
-void
-mnt_x_bt_undo_insert_traverse_time (THREAD_ENTRY * thread_p, UINT64 amount)
-{
-  MNT_SERVER_EXEC_STATS *stats = mnt_server_get_stats (thread_p);
-  if (stats != NULL)
-    {
-      ADD_STATS (stats, bt_traverse, amount);
-      ADD_STATS (stats, bt_undo_insert_traverse, amount);
-    }
-}
-
-void
-mnt_x_bt_undo_delete_traverse_time (THREAD_ENTRY * thread_p, UINT64 amount)
-{
-  MNT_SERVER_EXEC_STATS *stats = mnt_server_get_stats (thread_p);
-  if (stats != NULL)
-    {
-      ADD_STATS (stats, bt_traverse, amount);
-      ADD_STATS (stats, bt_undo_delete_traverse, amount);
-    }
-}
-
-void
-mnt_x_bt_undo_mvcc_delete_traverse_time (THREAD_ENTRY * thread_p, UINT64 amount)
-{
-  MNT_SERVER_EXEC_STATS *stats = mnt_server_get_stats (thread_p);
-  if (stats != NULL)
-    {
-      ADD_STATS (stats, bt_traverse, amount);
-      ADD_STATS (stats, bt_undo_mvcc_delete_traverse, amount);
-    }
-}
-
-void
-mnt_x_bt_undo_update_sk_traverse_time (THREAD_ENTRY * thread_p, UINT64 amount)
-{
-  MNT_SERVER_EXEC_STATS *stats = mnt_server_get_stats (thread_p);
-  if (stats != NULL)
-    {
-      ADD_STATS (stats, bt_traverse, amount);
-      ADD_STATS (stats, bt_undo_update_sk_traverse, amount);
-    }
-}
-
-void
-mnt_x_bt_vacuum_traverse_time (THREAD_ENTRY * thread_p, UINT64 amount)
-{
-  MNT_SERVER_EXEC_STATS *stats = mnt_server_get_stats (thread_p);
-  if (stats != NULL)
-    {
-      ADD_STATS (stats, bt_traverse, amount);
-      ADD_STATS (stats, bt_vacuum_traverse, amount);
-    }
-}
-
-void
-mnt_x_bt_vacuum_insid_traverse_time (THREAD_ENTRY * thread_p, UINT64 amount)
-{
-  MNT_SERVER_EXEC_STATS *stats = mnt_server_get_stats (thread_p);
-  if (stats != NULL)
-    {
-      ADD_STATS (stats, bt_traverse, amount);
-      ADD_STATS (stats, bt_vacuum_insid_traverse, amount);
-    }
-}
-
-void
-mnt_x_bt_vacuum_update_sk_traverse_time (THREAD_ENTRY * thread_p, UINT64 amount)
-{
-  MNT_SERVER_EXEC_STATS *stats = mnt_server_get_stats (thread_p);
-  if (stats != NULL)
-    {
-      ADD_STATS (stats, bt_traverse, amount);
-      ADD_STATS (stats, bt_vacuum_update_sk_traverse, amount);
-    }
-}
-
-void
-mnt_x_bt_fix_ovf_oids_time (THREAD_ENTRY * thread_p, UINT64 amount)
-{
-  MNT_SERVER_EXEC_STATS *stats = mnt_server_get_stats (thread_p);
-  if (stats != NULL)
-    {
-      ADD_STATS (stats, bt_fix_ovf_oids, amount);
-      ADD_STATS (stats, bt_fix_ovf_oids_cnt, 1);
-    }
-}
-
-void
-mnt_x_bt_unique_rlocks_time (THREAD_ENTRY * thread_p, UINT64 amount)
-{
-  MNT_SERVER_EXEC_STATS *stats = mnt_server_get_stats (thread_p);
-  if (stats != NULL)
-    {
-      ADD_STATS (stats, bt_unique_rlocks, amount);
-      ADD_STATS (stats, bt_unique_rlocks_cnt, 1);
-    }
-}
-
-void
-mnt_x_bt_unique_wlocks_time (THREAD_ENTRY * thread_p, UINT64 amount)
-{
-  MNT_SERVER_EXEC_STATS *stats = mnt_server_get_stats (thread_p);
-  if (stats != NULL)
-    {
-      ADD_STATS (stats, bt_unique_wlocks, amount);
-      ADD_STATS (stats, bt_unique_wlocks_cnt, 1);
-    }
-}
-
-void
-mnt_x_vac_master_time (THREAD_ENTRY * thread_p, UINT64 amount)
-{
-  MNT_SERVER_EXEC_STATS *stats = mnt_server_get_stats (thread_p);
-  if (stats != NULL)
-    {
-      ADD_STATS (stats, vac_master, amount);
-    }
-}
-
-void
-mnt_x_vac_worker_process_log_time (THREAD_ENTRY * thread_p, UINT64 amount)
-{
-  MNT_SERVER_EXEC_STATS *stats = mnt_server_get_stats (thread_p);
-  if (stats != NULL)
-    {
-      ADD_STATS (stats, vac_worker_process_log, amount);
-    }
-}
-
-void
-mnt_x_vac_worker_execute_time (THREAD_ENTRY * thread_p, UINT64 amount)
-{
-  MNT_SERVER_EXEC_STATS *stats = mnt_server_get_stats (thread_p);
-  if (stats != NULL)
-    {
-      ADD_STATS (stats, vac_worker_execute, amount);
-    }
-}
-
-#endif /* SERVER_MODE || SA_MODE */
-
-/*
- *   mnt_calc_diff_stats -
- *   return:
- *   stats_diff :
- *   new_stats :
- *   old_stats :
- */
-int
-mnt_calc_diff_stats (MNT_SERVER_EXEC_STATS * stats_diff, MNT_SERVER_EXEC_STATS * new_stats,
-		     MNT_SERVER_EXEC_STATS * old_stats)
-{
-  assert (stats_diff && new_stats && old_stats);
-
-  if (!stats_diff || !new_stats || !old_stats)
-    {
-      return ER_FAILED;
-    }
-
-  MNT_CALC_STATS (stats_diff, new_stats, old_stats, CALC_STAT_DIFF);
-
-  mnt_server_calc_stats (stats_diff);
-
-  return NO_ERROR;
-}
-
-/*
- * mnt_server_dump_stats_to_buffer -
- *   return: none
- *   stats(in) server statistics to print
- *   buffer(in):
- *   buf_size(in):
- *   substr(in):
- */
-void
-mnt_server_dump_stats_to_buffer (const MNT_SERVER_EXEC_STATS * stats, char *buffer, int buf_size, const char *substr)
-{
-  unsigned int i;
-  int ret;
-  UINT64 *stats_ptr;
-  int remained_size;
-  const char *s;
-  char *p;
-  bool computed_stats;
-
-  if (buffer == NULL || buf_size <= 0)
-    {
-      return;
-    }
-
-  p = buffer;
-  remained_size = buf_size - 1;
-  ret = snprintf (p, remained_size, "\n *** SERVER EXECUTION STATISTICS *** \n");
-  remained_size -= ret;
-  p += ret;
-
-  if (remained_size <= 0)
-    {
-      return;
-    }
-
-  stats_ptr = (UINT64 *) stats;
-  for (i = 0; i < MNT_COUNT_OF_SERVER_EXEC_SINGLE_STATS; i++)
-    {
-      if (i == MNT_COUNT_OF_SERVER_EXEC_SINGLE_STATS - MNT_COUNT_OF_SERVER_EXEC_CALC_STATS)
-	{
-	  ret = snprintf (p, remained_size, "\n *** OTHER STATISTICS *** \n");
-	  remained_size -= ret;
-
-	  if (remained_size <= 0)
-	    {
-	      return;
-	    }
-	}
-
-      computed_stats = (i < MNT_COUNT_OF_SERVER_EXEC_SINGLE_STATS - MNT_COUNT_OF_SERVER_EXEC_CALC_STATS) ? false : true;
-
-      if (substr != NULL && computed_stats == false)
-	{
-	  s = strstr (mnt_Stats_name[i], substr);
-	}
-      else
-	{
-	  s = mnt_Stats_name[i];
-	}
-
-      if (s)
-	{
-	  if (computed_stats == false)
-	    {
-	      ret =
-		snprintf (p, remained_size, "%-29s = %10llu\n", mnt_Stats_name[i], (unsigned long long) stats_ptr[i]);
-	    }
-	  else
-	    {
-	      ret = snprintf (p, remained_size, "%-29s = %10.2f\n", mnt_Stats_name[i], (float) stats_ptr[i] / 100);
-	    }
-	  remained_size -= ret;
-	  p += ret;
-	  if (remained_size <= 0)
-	    {
-	      return;
-	    }
-	}
-    }
-
-  for (i = MNT_COUNT_OF_SERVER_EXEC_SINGLE_STATS; i < MNT_SERVER_EXEC_STATS_COUNT && remained_size > 0; i++)
-    {
-      if (substr != NULL)
-	{
-	  s = strstr (mnt_Stats_name[i], substr);
-	}
-      else
-	{
-	  s = mnt_Stats_name[i];
-	}
-      if (s == NULL)
-	{
-	  continue;
-	}
-
-      ret = snprintf (p, remained_size, "%s:\n", mnt_Stats_name[i]);
-      remained_size -= ret;
-      if (remained_size <= 0)
-	{
-	  return;
-	}
-
-      switch (i)
-	{
-	case MNT_SERVER_PBX_FIX_STAT_POSITION:
-	  perf_stat_dump_fix_page_array_stat (stats->pbx_fix_counters, p, &remained_size, NULL, false);
-	  break;
-	case MNT_SERVER_PBX_UNFIX_STAT_POSITION:
-	  perf_stat_dump_unfix_page_array_stat (stats->pbx_unfix_counters, p, &remained_size, NULL, false);
-	  break;
-	case MNT_SERVER_PBX_LOCK_TIME_STAT_POSITION:
-	  perf_stat_dump_page_lock_time_array_stat (stats->pbx_lock_time_counters, p, &remained_size, NULL, false);
-	  break;
-	case MNT_SERVER_PBX_HOLD_TIME_STAT_POSITION:
-	  perf_stat_dump_page_hold_time_array_stat (stats->pbx_hold_time_counters, p, &remained_size, NULL, false);
-	  break;
-	case MNT_SERVER_PBX_FIX_TIME_STAT_POSITION:
-	  perf_stat_dump_page_fix_time_array_stat (stats->pbx_fix_time_counters, p, &remained_size, NULL, false);
-	  break;
-	case MNT_SERVER_PROMOTE_STAT_POSITION:
-	  perf_stat_dump_promote_page_array_stat (stats->pbx_promote_counters, p, &remained_size, NULL, false);
-	  break;
-	case MNT_SERVER_PROMOTE_TIME_STAT_POSITION:
-	  perf_stat_dump_promote_page_array_stat (stats->pbx_promote_time_counters, p, &remained_size, NULL, false);
-	  break;
-#if defined(PERF_ENABLE_MVCC_SNAPSHOT_STAT)
-	case MNT_SERVER_MVCC_SNAPSHOT_STAT_POSITION:
-	  perf_stat_dump_mvcc_snapshot_array_stat (stats->mvcc_snapshot_counters, p, &remained_size, NULL, false);
-	  break;
-#endif /* PERF_ENABLE_MVCC_SNAPSHOT_STAT */
-#if defined(PERF_ENABLE_LOCK_OBJECT_STAT)
-	case MNT_SERVER_OBJ_LOCK_STAT_POSITION:
-	  perf_stat_dump_obj_lock_array_stat (stats->obj_lock_time_counters, p, &remained_size, NULL, false);
-	  break;
-#endif /* PERF_ENABLE_LOCK_OBJECT_STAT */
-	case MNT_SERVER_SNAPSHOT_TIME_STAT_POSITION:
-	  perf_stat_dump_snapshot_array_stat (stats->log_snapshot_time_counters, p, &remained_size, NULL, false);
-	  break;
-	case MNT_SERVER_SNAPSHOT_RETRY_CNT_STAT_POSITION:
-	  perf_stat_dump_snapshot_array_stat (stats->log_snapshot_retry_counters, p, &remained_size, NULL, false);
-	  break;
-	case MNT_SERVER_TRAN_COMPLETE_TIME_STAT_POSITION:
-	  perf_stat_dump_snapshot_array_stat (stats->log_tran_complete_time_counters, p, &remained_size, NULL, false);
-	  break;
-	case MNT_SERVER_OLDEST_MVCC_TIME_STAT_POSITION:
-	  perf_stat_dump_snapshot_array_stat (stats->log_oldest_mvcc_time_counters, p, &remained_size, NULL, false);
-	  break;
-	case MNT_SERVER_OLDEST_MVCC_RETRY_CNT_STAT_POSITION:
-	  perf_stat_dump_snapshot_array_stat (stats->log_oldest_mvcc_retry_counters, p, &remained_size, NULL, false);
-	  break;
-	default:
-	  break;
-	}
-    }
-
-  buffer[buf_size - 1] = '\0';
-}
-
-/*
- * mnt_server_dump_stats - Print the given server statistics
- *   return: none
- *   stats(in) server statistics to print
- *   stream(in): if NULL is given, stdout is used
- */
-void
-mnt_server_dump_stats (const MNT_SERVER_EXEC_STATS * stats, FILE * stream, const char *substr)
-{
-  unsigned int i;
-  UINT64 *stats_ptr;
-  const char *s;
-  bool computed_stats;
-
-  if (stream == NULL)
-    {
-      stream = stdout;
-    }
-
-  fprintf (stream, "\n *** SERVER EXECUTION STATISTICS *** \n");
-
-  stats_ptr = (UINT64 *) stats;
-  for (i = 0; i < MNT_COUNT_OF_SERVER_EXEC_SINGLE_STATS; i++)
-    {
-      if (i == MNT_COUNT_OF_SERVER_EXEC_SINGLE_STATS - MNT_COUNT_OF_SERVER_EXEC_CALC_STATS)
-	{
-	  fprintf (stream, "\n *** OTHER STATISTICS *** \n");
-	}
-
-      computed_stats = (i < MNT_COUNT_OF_SERVER_EXEC_SINGLE_STATS - MNT_COUNT_OF_SERVER_EXEC_CALC_STATS) ? false : true;
-
-      if (substr != NULL && computed_stats == false)
-	{
-	  s = strstr (mnt_Stats_name[i], substr);
-	}
-      else
-	{
-	  s = mnt_Stats_name[i];
-	}
-
-      if (s)
-	{
-	  if (computed_stats == false)
-	    {
-	      fprintf (stream, "%-29s = %10llu\n", mnt_Stats_name[i], (unsigned long long) stats_ptr[i]);
-	    }
-	  else
-	    {
-	      fprintf (stream, "%-29s = %10.2f\n", mnt_Stats_name[i], (float) stats_ptr[i] / 100);
-	    }
-	}
-    }
-
-  for (i = MNT_COUNT_OF_SERVER_EXEC_SINGLE_STATS; i < MNT_SERVER_EXEC_STATS_COUNT; i++)
-    {
-      if (substr != NULL)
-	{
-	  s = strstr (mnt_Stats_name[i], substr);
-	}
-      else
-	{
-	  s = mnt_Stats_name[i];
-	}
-      if (s == NULL)
-	{
-	  continue;
-	}
-
-      fprintf (stream, "%s:\n", mnt_Stats_name[i]);
-
-      switch (i)
-	{
-	case MNT_SERVER_PBX_FIX_STAT_POSITION:
-	  perf_stat_dump_fix_page_array_stat (stats->pbx_fix_counters, NULL, NULL, stream, false);
-	  break;
-	case MNT_SERVER_PBX_UNFIX_STAT_POSITION:
-	  perf_stat_dump_unfix_page_array_stat (stats->pbx_unfix_counters, NULL, NULL, stream, false);
-	  break;
-	case MNT_SERVER_PBX_LOCK_TIME_STAT_POSITION:
-	  perf_stat_dump_page_lock_time_array_stat (stats->pbx_lock_time_counters, NULL, NULL, stream, false);
-	  break;
-	case MNT_SERVER_PBX_HOLD_TIME_STAT_POSITION:
-	  perf_stat_dump_page_hold_time_array_stat (stats->pbx_hold_time_counters, NULL, NULL, stream, false);
-	  break;
-	case MNT_SERVER_PBX_FIX_TIME_STAT_POSITION:
-	  perf_stat_dump_page_fix_time_array_stat (stats->pbx_fix_time_counters, NULL, NULL, stream, false);
-	  break;
-	case MNT_SERVER_PROMOTE_STAT_POSITION:
-	  perf_stat_dump_promote_page_array_stat (stats->pbx_promote_counters, NULL, NULL, stream, false);
-	  break;
-	case MNT_SERVER_PROMOTE_TIME_STAT_POSITION:
-	  perf_stat_dump_promote_page_array_stat (stats->pbx_promote_time_counters, NULL, NULL, stream, false);
-	  break;
-#if defined(PERF_ENABLE_MVCC_SNAPSHOT_STAT)
-	case MNT_SERVER_MVCC_SNAPSHOT_STAT_POSITION:
-	  perf_stat_dump_mvcc_snapshot_array_stat (stats->mvcc_snapshot_counters, NULL, NULL, stream, false);
-	  break;
-#endif /* PERF_ENABLE_MVCC_SNAPSHOT_STAT */
-#if defined(PERF_ENABLE_LOCK_OBJECT_STAT)
-	case MNT_SERVER_OBJ_LOCK_STAT_POSITION:
-	  perf_stat_dump_obj_lock_array_stat (stats->obj_lock_time_counters, NULL, NULL, stream, false);
-	  break;
-#endif /* PERF_ENABLE_LOCK_OBJECT_STAT */
-	case MNT_SERVER_SNAPSHOT_TIME_STAT_POSITION:
-	  perf_stat_dump_snapshot_array_stat (stats->log_snapshot_time_counters, NULL, NULL, stream, false);
-	  break;
-	case MNT_SERVER_SNAPSHOT_RETRY_CNT_STAT_POSITION:
-	  perf_stat_dump_snapshot_array_stat (stats->log_snapshot_retry_counters, NULL, NULL, stream, false);
-	  break;
-	case MNT_SERVER_TRAN_COMPLETE_TIME_STAT_POSITION:
-	  perf_stat_dump_snapshot_array_stat (stats->log_tran_complete_time_counters, NULL, NULL, stream, false);
-	  break;
-	case MNT_SERVER_OLDEST_MVCC_TIME_STAT_POSITION:
-	  perf_stat_dump_snapshot_array_stat (stats->log_oldest_mvcc_time_counters, NULL, NULL, stream, false);
-	  break;
-	case MNT_SERVER_OLDEST_MVCC_RETRY_CNT_STAT_POSITION:
-	  perf_stat_dump_snapshot_array_stat (stats->log_oldest_mvcc_retry_counters, NULL, NULL, stream, false);
-	  break;
-	default:
-	  break;
-	}
-    }
-}
-
-/*
- * mnt_get_current_times - Get current CPU and elapsed times
- *   return:
- *   cpu_user_time(out):
- *   cpu_sys_time(out):
- *   elapsed_time(out):
- *
- * Note:
- */
-void
-mnt_get_current_times (time_t * cpu_user_time, time_t * cpu_sys_time, time_t * elapsed_time)
-{
-#if defined (WINDOWS)
-  *cpu_user_time = 0;
-  *cpu_sys_time = 0;
-  *elapsed_time = 0;
-
-  *elapsed_time = time (NULL);
-#else /* WINDOWS */
-  struct rusage rusage;
-
-  *cpu_user_time = 0;
-  *cpu_sys_time = 0;
-  *elapsed_time = 0;
-
-  *elapsed_time = time (NULL);
-
-  if (getrusage (RUSAGE_SELF, &rusage) == 0)
-    {
-      *cpu_user_time = rusage.ru_utime.tv_sec;
-      *cpu_sys_time = rusage.ru_stime.tv_sec;
-    }
-#endif /* WINDOWS */
-}
-
-/*
- * mnt_server_calc_stats - Do post processing of server statistics
- *   return: none
- *   stats(in/out): server statistics block to be processed
- */
-static void
-mnt_server_calc_stats (MNT_SERVER_EXEC_STATS * stats)
-{
-  int page_type;
-  int module;
-  int offset;
-  int buf_dirty;
-  int holder_dirty;
-  int holder_latch;
-  int page_found_mode;
-  int cond_type;
-  int promote_cond;
-  int success;
-  UINT64 *counter;
-  UINT64 total_unfix_vacuum = 0;
-  UINT64 total_unfix_vacuum_dirty = 0;
-  UINT64 total_unfix = 0;
-  UINT64 total_fix_vacuum = 0;
-  UINT64 total_fix_vacuum_hit = 0;
-  UINT64 fix_time_usec = 0;
-  UINT64 lock_time_usec = 0;
-  UINT64 hold_time_usec = 0;
-  UINT64 total_promote_time = 0;
-
-  for (module = PERF_MODULE_SYSTEM; module < PERF_MODULE_CNT; module++)
-    {
-      for (page_type = PERF_PAGE_UNKNOWN; page_type < PERF_PAGE_CNT; page_type++)
-	{
-	  for (buf_dirty = 0; buf_dirty <= 1; buf_dirty++)
-	    {
-	      for (holder_dirty = 0; holder_dirty <= 1; holder_dirty++)
-		{
-		  for (holder_latch = PERF_HOLDER_LATCH_READ; holder_latch < PERF_HOLDER_LATCH_CNT; holder_latch++)
-		    {
-		      offset = PERF_PAGE_UNFIX_STAT_OFFSET (module, page_type, buf_dirty, holder_dirty, holder_latch);
-
-		      assert (offset < PERF_PAGE_UNFIX_COUNTERS);
-		      counter = stats->pbx_unfix_counters + offset;
-
-		      total_unfix += *counter;
-		      if (module == PERF_MODULE_VACUUM)
-			{
-			  total_unfix_vacuum += *counter;
-			  if (holder_dirty == 1)
-			    {
-			      total_unfix_vacuum_dirty += *counter;
-			    }
-			}
-		    }
-		}
-	    }
-	}
-    }
-
-  for (module = PERF_MODULE_SYSTEM; module < PERF_MODULE_CNT; module++)
-    {
-      for (page_type = PERF_PAGE_UNKNOWN; page_type < PERF_PAGE_CNT; page_type++)
-	{
-	  for (page_found_mode = PERF_PAGE_MODE_OLD_LOCK_WAIT; page_found_mode < PERF_PAGE_MODE_CNT; page_found_mode++)
-	    {
-	      for (holder_latch = PERF_HOLDER_LATCH_READ; holder_latch < PERF_HOLDER_LATCH_CNT; holder_latch++)
-		{
-		  offset = PERF_PAGE_HOLD_TIME_OFFSET (module, page_type, page_found_mode, holder_latch);
-		  assert (offset < PERF_PAGE_HOLD_TIME_COUNTERS);
-		  counter = stats->pbx_hold_time_counters + offset;
-
-		  if (page_type != PAGE_LOG && *counter > 0)
-		    {
-		      hold_time_usec += *counter;
-		    }
-
-		  for (cond_type = PERF_CONDITIONAL_FIX; cond_type < PERF_CONDITIONAL_FIX_CNT; cond_type++)
-		    {
-		      offset = PERF_PAGE_FIX_TIME_OFFSET (module, page_type, page_found_mode, holder_latch, cond_type);
-		      assert (offset < PERF_PAGE_FIX_TIME_COUNTERS);
-		      counter = stats->pbx_fix_time_counters + offset;
-		      /* do not include fix time of log pages */
-		      if (page_type != PAGE_LOG && *counter > 0)
-			{
-			  fix_time_usec += *counter;
-			}
-
-		      offset = PERF_PAGE_LOCK_TIME_OFFSET (module, page_type, page_found_mode, holder_latch, cond_type);
-		      assert (offset < PERF_PAGE_LOCK_TIME_COUNTERS);
-		      counter = stats->pbx_lock_time_counters + offset;
-
-		      if (page_type != PAGE_LOG && *counter > 0)
-			{
-			  lock_time_usec += *counter;
-			}
-
-		      if (module == PERF_MODULE_VACUUM && page_found_mode != PERF_PAGE_MODE_NEW_LOCK_WAIT
-			  && page_found_mode != PERF_PAGE_MODE_NEW_NO_WAIT)
-			{
-			  offset =
-			    PERF_PAGE_FIX_STAT_OFFSET (module, page_type, page_found_mode, holder_latch, cond_type);
-
-			  assert (offset < PERF_PAGE_FIX_COUNTERS);
-			  counter = stats->pbx_fix_counters + offset;
-
-			  if (module == PERF_MODULE_VACUUM)
-			    {
-			      total_fix_vacuum += *counter;
-			      if (page_found_mode == PERF_PAGE_MODE_OLD_IN_BUFFER)
-				{
-				  total_fix_vacuum_hit += *counter;
-				}
-			    }
-			}
-		    }
-		}
-	    }
-	}
-    }
-
-  stats->pb_vacuum_efficiency =
-    (total_unfix_vacuum == 0) ? 0 : (total_unfix_vacuum_dirty) * 100 * 100 / total_unfix_vacuum;
-
-  stats->pb_vacuum_fetch_ratio = (total_unfix == 0) ? 0 : (total_unfix_vacuum) * 100 * 100 / total_unfix;
-
-  stats->vacuum_data_hit_ratio = (total_fix_vacuum == 0) ? 0 : (total_fix_vacuum_hit) * 100 * 100 / total_fix_vacuum;
-
-  stats->pb_hit_ratio =
-    (stats->pb_num_fetches ==
-     0) ? 0 : (stats->pb_num_fetches - stats->pb_num_ioreads) * 100 * 100 / stats->pb_num_fetches;
-
-  stats->log_hit_ratio =
-    (stats->log_num_fetches ==
-     0) ? 0 : (stats->log_num_fetches - stats->log_num_fetch_ioreads) * 100 * 100 / stats->log_num_fetches;
-
-  stats->pb_page_lock_acquire_time_10usec = 100 * lock_time_usec / 1000;
-  stats->pb_page_hold_acquire_time_10usec = 100 * hold_time_usec / 1000;
-  stats->pb_page_fix_acquire_time_10usec = 100 * fix_time_usec / 1000;
-
-  stats->pb_page_allocate_time_ratio =
-    (stats->pb_page_fix_acquire_time_10usec ==
-     0) ? 0 : ((stats->pb_page_fix_acquire_time_10usec - stats->pb_page_hold_acquire_time_10usec -
-		stats->pb_page_lock_acquire_time_10usec) * 100 * 100 / stats->pb_page_fix_acquire_time_10usec);
-
-  for (module = PERF_MODULE_SYSTEM; module < PERF_MODULE_CNT; module++)
-    {
-      for (page_type = PERF_PAGE_UNKNOWN; page_type < PERF_PAGE_CNT; page_type++)
-	{
-	  for (promote_cond = PERF_PROMOTE_ONLY_READER; promote_cond < PERF_PROMOTE_CONDITION_CNT; promote_cond++)
-	    {
-	      for (holder_latch = PERF_HOLDER_LATCH_READ; holder_latch < PERF_HOLDER_LATCH_CNT; holder_latch++)
-		{
-		  for (success = 0; success < 2; success++)
-		    {
-		      offset = PERF_PAGE_PROMOTE_STAT_OFFSET (module, page_type, promote_cond, holder_latch, success);
-		      assert (offset < PERF_PAGE_PROMOTE_COUNTERS);
-
-		      counter = stats->pbx_promote_time_counters + offset;
-		      if (*counter)
-			{
-			  total_promote_time += *counter;
-			}
-
-		      counter = stats->pbx_promote_counters + offset;
-		      if (*counter)
-			{
-			  if (success)
-			    {
-			      stats->pb_page_promote_success += *counter;
-			    }
-			  else
-			    {
-			      stats->pb_page_promote_failed += *counter;
-			    }
-			}
-		    }
-		}
-	    }
-	}
-    }
-
-  stats->pb_page_promote_total_time_10usec = 100 * total_promote_time / 1000;
-  stats->pb_page_promote_success *= 100;
-  stats->pb_page_promote_failed *= 100;
-
-#if defined (SERVER_MODE)
-  pgbuf_peek_stats (&stats->pb_fixed_cnt, &stats->pb_dirty_cnt, &stats->pb_lru1_cnt, &stats->pb_lru2_cnt,
-		    &stats->pb_ain_cnt, &stats->pb_avoid_dealloc_cnt, &stats->pb_avoid_victim_cnt,
-		    &stats->pb_victim_cand_cnt);
-#endif
-}
-
-
-/*
- * perf_stat_module_name () -
- */
-static const char *
-perf_stat_module_name (const int module)
-{
-  switch (module)
-    {
-    case PERF_MODULE_SYSTEM:
-      return "SYSTEM";
-    case PERF_MODULE_USER:
-      return "WORKER";
-    case PERF_MODULE_VACUUM:
-      return "VACUUM";
-    default:
-      break;
-    }
-  return "ERROR";
-}
-
-
-/*
- * perf_get_module_type () -
- */
-STATIC_INLINE int
-perf_get_module_type (THREAD_ENTRY * thread_p)
-{
-  int thread_index;
-  int module_type;
-  static int first_vacuum_worker_idx = 0;
-  static int num_worker_threads = 0;
-
-#if defined (SERVER_MODE)
-  if (thread_p == NULL)
-    {
-      thread_p = thread_get_thread_entry_info ();
-    }
-
-  thread_index = thread_p->index;
-
-  if (first_vacuum_worker_idx == 0)
-    {
-      first_vacuum_worker_idx = thread_first_vacuum_worker_thread_index ();
-    }
-  if (num_worker_threads == 0)
-    {
-      num_worker_threads = thread_num_worker_threads ();
-    }
-#else
-  thread_index = 0;
-  first_vacuum_worker_idx = 100;
-#endif
-
-  if (thread_index >= 1 && thread_index <= num_worker_threads)
-    {
-      module_type = PERF_MODULE_USER;
-    }
-  else if (thread_index >= first_vacuum_worker_idx && thread_index < first_vacuum_worker_idx + VACUUM_MAX_WORKER_COUNT)
-    {
-      module_type = PERF_MODULE_VACUUM;
-    }
-  else
-    {
-      module_type = PERF_MODULE_SYSTEM;
-    }
-
-  return module_type;
-}
-
-/*
- * perf_stat_page_type_name () -
- */
-static const char *
-perf_stat_page_type_name (const int page_type)
-{
-  switch (page_type)
-    {
-    case PERF_PAGE_UNKNOWN:
-      return "PAGE_UNKNOWN";
-    case PERF_PAGE_FTAB:
-      return "PAGE_FTAB";
-    case PERF_PAGE_HEAP:
-      return "PAGE_HEAP";
-    case PERF_PAGE_VOLHEADER:
-      return "PAGE_VOLHEADER";
-    case PERF_PAGE_VOLBITMAP:
-      return "PAGE_VOLBITMAP";
-    case PERF_PAGE_XASL:
-      return "PAGE_XASL";
-    case PERF_PAGE_QRESULT:
-      return "PAGE_QRESULT";
-    case PERF_PAGE_EHASH:
-      return "PAGE_EHASH";
-    case PERF_PAGE_LARGEOBJ:
-      return "PAGE_LARGEOBJ";
-    case PERF_PAGE_OVERFLOW:
-      return "PAGE_OVERFLOW";
-    case PERF_PAGE_AREA:
-      return "PAGE_AREA";
-    case PERF_PAGE_CATALOG:
-      return "PAGE_CATALOG";
-    case PERF_PAGE_BTREE_GENERIC:
-      return "PAGE_BTREE";
-    case PERF_PAGE_LOG:
-      return "PAGE_LOG";
-    case PERF_PAGE_DROPPED_FILES:
-      return "PAGE_DROPPED";
-#if defined(PERF_ENABLE_DETAILED_BTREE_PAGE_STAT)
-    case PERF_PAGE_BTREE_ROOT:
-      return "PAGE_BTREE_R";
-    case PERF_PAGE_BTREE_OVF:
-      return "PAGE_BTREE_O";
-    case PERF_PAGE_BTREE_LEAF:
-      return "PAGE_BTREE_L";
-    case PERF_PAGE_BTREE_NONLEAF:
-      return "PAGE_BTREE_N";
-#endif /* PERF_ENABLE_DETAILED_BTREE_PAGE_STAT */
-    default:
-      break;
-    }
-  return "ERROR";
-}
-
-/*
- * perf_stat_page_mode_name () -
- */
-static const char *
-perf_stat_page_mode_name (const int page_mode)
-{
-  switch (page_mode)
-    {
-    case PERF_PAGE_MODE_OLD_LOCK_WAIT:
-      return "OLD_WAIT";
-    case PERF_PAGE_MODE_OLD_NO_WAIT:
-      return "OLD_NO_WAIT";
-    case PERF_PAGE_MODE_NEW_LOCK_WAIT:
-      return "NEW_WAIT";
-    case PERF_PAGE_MODE_NEW_NO_WAIT:
-      return "NEW_NO_WAIT";
-    case PERF_PAGE_MODE_OLD_IN_BUFFER:
-      return "OLD_PAGE_IN_PB";
-    default:
-      break;
-    }
-  return "ERROR";
-}
-
-/*
- * perf_stat_holder_latch_name () -
- */
-static const char *
-perf_stat_holder_latch_name (const int holder_latch)
-{
-  switch (holder_latch)
-    {
-    case PERF_HOLDER_LATCH_READ:
-      return "READ";
-    case PERF_HOLDER_LATCH_WRITE:
-      return "WRITE";
-    case PERF_HOLDER_LATCH_MIXED:
-      return "MIXED";
-    default:
-      break;
-    }
-  return "ERROR";
-}
-
-/*
- * perf_stat_cond_type_name () -
- */
-static const char *
-perf_stat_cond_type_name (const int cond_type)
-{
-  switch (cond_type)
-    {
-    case PERF_CONDITIONAL_FIX:
-      return "COND";
-    case PERF_UNCONDITIONAL_FIX_NO_WAIT:
-      return "UNCOND";
-    case PERF_UNCONDITIONAL_FIX_WITH_WAIT:
-      return "UNCOND_WAIT";
-    default:
-      break;
-    }
-  return "ERROR";
-}
-
-#if defined(PERF_ENABLE_MVCC_SNAPSHOT_STAT)
-/*
- * perf_stat_snapshot_name () -
- */
-static const char *
-perf_stat_snapshot_name (const int snapshot)
-{
-  switch (snapshot)
-    {
-    case PERF_SNAPSHOT_SATISFIES_DELETE:
-      return "DELETE";
-    case PERF_SNAPSHOT_SATISFIES_DIRTY:
-      return "DIRTY";
-    case PERF_SNAPSHOT_SATISFIES_SNAPSHOT:
-      return "SNAPSHOT";
-    case PERF_SNAPSHOT_SATISFIES_VACUUM:
-      return "VACUUM";
-    default:
-      break;
-    }
-  return "ERROR";
-}
-
-/*
- * perf_stat_snapshot_record_type () -
- */
-static const char *
-perf_stat_snapshot_record_type (const int rec_type)
-{
-  switch (rec_type)
-    {
-    case PERF_SNAPSHOT_RECORD_INSERTED_VACUUMED:
-      return "INS_VACUUMED";
-    case PERF_SNAPSHOT_RECORD_INSERTED_CURR_TRAN:
-      return "INS_CURR";
-    case PERF_SNAPSHOT_RECORD_INSERTED_OTHER_TRAN:
-      return "INS_OTHER";
-    case PERF_SNAPSHOT_RECORD_INSERTED_COMMITED:
-      return "INS_COMMITTED";
-    case PERF_SNAPSHOT_RECORD_INSERTED_COMMITED_LOST:
-      return "INS_COMMITTED_L";
-    case PERF_SNAPSHOT_RECORD_INSERTED_DELETED:
-      return "INS_DELETED";
-    case PERF_SNAPSHOT_RECORD_DELETED_CURR_TRAN:
-      return "DELETED_CURR";
-    case PERF_SNAPSHOT_RECORD_DELETED_OTHER_TRAN:
-      return "DELETED_OTHER";
-    case PERF_SNAPSHOT_RECORD_DELETED_COMMITTED:
-      return "DELETED_COMMITED";
-    case PERF_SNAPSHOT_RECORD_DELETED_COMMITTED_LOST:
-      return "DELETED_COMMITED_L";
-    default:
-      break;
-    }
-  return "ERROR";
-}
-#endif /* PERF_ENABLE_MVCC_SNAPSHOT_STAT */
-
-#if defined(PERF_ENABLE_LOCK_OBJECT_STAT)
-static const char *
-perf_stat_lock_mode_name (const int lock_mode)
-{
-  switch (lock_mode)
-    {
-    case NA_LOCK:
-      return "NA_LOCK";
-    case INCON_NON_TWO_PHASE_LOCK:
-      return "INCON_2PL";
-    case NULL_LOCK:
-      return "NULL_LOCK";
-    case SCH_S_LOCK:
-      return "SCH_S_LOCK";
-    case IS_LOCK:
-      return "IS_LOCK";
-    case S_LOCK:
-      return "S_LOCK";
-    case IX_LOCK:
-      return "IX_LOCK";
-    case SIX_LOCK:
-      return "SIX_LOCK";
-    case U_LOCK:
-      return "U_LOCK";
-    case X_LOCK:
-      return "X_LOCK";
-    case SCH_M_LOCK:
-      return "SCH_M_LOCK";
-    default:
-      break;
-    }
-  return "ERROR";
-}
-#endif /* PERF_ENABLE_LOCK_OBJECT_STAT */
-
-/*
- * perf_stat_cond_type_name () -
- */
-static const char *
-perf_stat_promote_cond_name (const int cond_type)
-{
-  switch (cond_type)
-    {
-    case PERF_PROMOTE_ONLY_READER:
-      return "ONLY_READER";
-    case PERF_PROMOTE_SHARED_READER:
-      return "SHARED_READER";
-    default:
-      break;
-    }
-  return "ERROR";
-}
-
-/*
- * perf_stat_dump_fix_page_array_stat () -
- *
- * stats_ptr(in): start of array values
- * s(in/out): output string (NULL if not used)
- * remaining_size(in/out): remaing size in string s (NULL if not used)
- * stream(in): output file
- * print_zero_counters(in): true if counters with zero values should be printed
- * 
- */
-static void
-perf_stat_dump_fix_page_array_stat (const UINT64 * stats_ptr, char *s, int *remaining_size, FILE * stream,
-				    bool print_zero_counters)
-{
-  int module;
-  int page_type;
-  int page_mode;
-  int latch_mode;
-  int cond_type;
-  int offset;
-  const UINT64 *counter;
-  int ret;
-
-  for (module = PERF_MODULE_SYSTEM; module < PERF_MODULE_CNT; module++)
-    {
-      for (page_type = PERF_PAGE_UNKNOWN; page_type < PERF_PAGE_CNT; page_type++)
-	{
-	  for (page_mode = PERF_PAGE_MODE_OLD_LOCK_WAIT; page_mode < PERF_PAGE_MODE_CNT; page_mode++)
-	    {
-	      for (latch_mode = PERF_HOLDER_LATCH_READ; latch_mode < PERF_HOLDER_LATCH_CNT; latch_mode++)
-		{
-		  for (cond_type = PERF_CONDITIONAL_FIX; cond_type < PERF_CONDITIONAL_FIX_CNT; cond_type++)
-		    {
-		      offset = PERF_PAGE_FIX_STAT_OFFSET (module, page_type, page_mode, latch_mode, cond_type);
-
-		      assert (offset < PERF_PAGE_FIX_COUNTERS);
-		      counter = stats_ptr + offset;
-		      if (*counter == 0 && print_zero_counters == false)
-			{
-			  continue;
-			}
-
-		      if (s != NULL)
-			{
-			  assert (remaining_size != NULL);
-
-			  ret =
-			    snprintf (s, *remaining_size, "%-6s,%-14s,%-18s,%-5s,%-11s = %10llu\n",
-				      perf_stat_module_name (module), perf_stat_page_type_name (page_type),
-				      perf_stat_page_mode_name (page_mode), perf_stat_holder_latch_name (latch_mode),
-				      perf_stat_cond_type_name (cond_type), (long long unsigned int) *counter);
-			  *remaining_size -= ret;
-			  if (*remaining_size <= 0)
-			    {
-			      return;
-			    }
-			}
-		      else
-			{
-			  assert (stream != NULL);
-
-			  fprintf (stream, "%-6s,%-14s,%-18s,%-5s,%-11s = %10llu\n", perf_stat_module_name (module),
-				   perf_stat_page_type_name (page_type), perf_stat_page_mode_name (page_mode),
-				   perf_stat_holder_latch_name (latch_mode), perf_stat_cond_type_name (cond_type),
-				   (long long unsigned int) *counter);
-			}
-		    }
-		}
-	    }
-	}
-    }
-}
-
-/*
- * perf_stat_dump_promote_page_array_stat () -
- *
- * stats_ptr(in): start of array values
- * s(in/out): output string (NULL if not used)
- * remaining_size(in/out): remaing size in string s (NULL if not used)
- * stream(in): output file
- * print_zero_counters(in): true if counters with zero values should be printed
- * 
- */
-static void
-perf_stat_dump_promote_page_array_stat (const UINT64 * stats_ptr, char *s, int *remaining_size, FILE * stream,
-					bool print_zero_counters)
-{
-  int module;
-  int page_type;
-  int promote_cond;
-  int holder_latch;
-  int success;
-  int offset;
-  const UINT64 *counter;
-  int ret;
-
-  for (module = PERF_MODULE_SYSTEM; module < PERF_MODULE_CNT; module++)
-    {
-      for (page_type = PERF_PAGE_UNKNOWN; page_type < PERF_PAGE_CNT; page_type++)
-	{
-	  for (promote_cond = PERF_PROMOTE_ONLY_READER; promote_cond < PERF_PROMOTE_CONDITION_CNT; promote_cond++)
-	    {
-	      for (holder_latch = PERF_HOLDER_LATCH_READ; holder_latch < PERF_HOLDER_LATCH_CNT; holder_latch++)
-		{
-		  for (success = 0; success < 2; success++)
-		    {
-		      offset = PERF_PAGE_PROMOTE_STAT_OFFSET (module, page_type, promote_cond, holder_latch, success);
-
-		      assert (offset < PERF_PAGE_PROMOTE_COUNTERS);
-		      counter = stats_ptr + offset;
-		      if (*counter == 0 && print_zero_counters == false)
-			{
-			  continue;
-			}
-
-		      if (s != NULL)
-			{
-			  assert (remaining_size != NULL);
-
-			  ret =
-			    snprintf (s, *remaining_size, "%-6s,%-14s,%-13s,%-5s,%-7s = %10llu\n",
-				      perf_stat_module_name (module), perf_stat_page_type_name (page_type),
-				      perf_stat_promote_cond_name (promote_cond),
-				      perf_stat_holder_latch_name (holder_latch), (success ? "SUCCESS" : "FAILED"),
-				      (long long unsigned int) *counter);
-			  *remaining_size -= ret;
-			  if (*remaining_size <= 0)
-			    {
-			      return;
-			    }
-			}
-		      else
-			{
-			  assert (stream != NULL);
-
-			  fprintf (stream, "%-6s,%-14s,%-13s,%-5s,%-7s = %10llu\n", perf_stat_module_name (module),
-				   perf_stat_page_type_name (page_type), perf_stat_promote_cond_name (promote_cond),
-				   perf_stat_holder_latch_name (holder_latch), (success ? "SUCCESS" : "FAILED"),
-				   (long long unsigned int) *counter);
-			}
-		    }
-		}
-	    }
-	}
-    }
-}
-
-/*
- * perf_stat_dump_unfix_page_array_stat () -
- *
- * stats_ptr(in): start of array values
- * s(in/out): output string (NULL if not used)
- * remaining_size(in/out): remaing size in string s (NULL if not used)
- * stream(in): output file
- * print_zero_counters(in): true if counters with zero values should be printed
- * 
- */
-static void
-perf_stat_dump_unfix_page_array_stat (const UINT64 * stats_ptr, char *s, int *remaining_size, FILE * stream,
-				      bool print_zero_counters)
-{
-  int module;
-  int page_type;
-  int buf_dirty;
-  int holder_dirty;
-  int holder_latch;
-  int offset;
-  const UINT64 *counter;
-  int ret;
-
-  for (module = PERF_MODULE_SYSTEM; module < PERF_MODULE_CNT; module++)
-    {
-      for (page_type = PERF_PAGE_UNKNOWN; page_type < PERF_PAGE_CNT; page_type++)
-	{
-	  for (buf_dirty = 0; buf_dirty <= 1; buf_dirty++)
-	    {
-	      for (holder_dirty = 0; holder_dirty <= 1; holder_dirty++)
-		{
-		  for (holder_latch = PERF_HOLDER_LATCH_READ; holder_latch < PERF_HOLDER_LATCH_CNT; holder_latch++)
-		    {
-		      offset = PERF_PAGE_UNFIX_STAT_OFFSET (module, page_type, buf_dirty, holder_dirty, holder_latch);
-
-		      assert (offset < PERF_PAGE_UNFIX_COUNTERS);
-		      counter = stats_ptr + offset;
-		      if (*counter == 0 && print_zero_counters == false)
-			{
-			  continue;
-			}
-
-		      if (s != NULL)
-			{
-			  assert (remaining_size != NULL);
-
-			  ret =
-			    snprintf (s, *remaining_size, "%-6s,%-14s,%-13s,%-16s,%-5s = %10llu\n",
-				      perf_stat_module_name (module), perf_stat_page_type_name (page_type),
-				      buf_dirty ? "BUF_DIRTY" : "BUF_NON_DIRTY",
-				      holder_dirty ? "HOLDER_DIRTY" : "HOLDER_NON_DIRTY",
-				      perf_stat_holder_latch_name (holder_latch), (long long unsigned int) *counter);
-			  *remaining_size -= ret;
-			  if (*remaining_size <= 0)
-			    {
-			      return;
-			    }
-			}
-		      else
-			{
-			  assert (stream != NULL);
-
-			  fprintf (stream, "%-6s,%-14s,%-13s,%-16s,%-5s = %10llu\n", perf_stat_module_name (module),
-				   perf_stat_page_type_name (page_type), buf_dirty ? "BUF_DIRTY" : "BUF_NON_DIRTY",
-				   holder_dirty ? "HOLDER_DIRTY" : "HOLDER_NON_DIRTY",
-				   perf_stat_holder_latch_name (holder_latch), (long long unsigned int) *counter);
-			}
-		    }
-		}
-	    }
-	}
-    }
-}
-
-/*
- * perf_stat_dump_page_lock_time_array_stat () -
- *
- * stats_ptr(in): start of array values
- * s(in/out): output string (NULL if not used)
- * remaining_size(in/out): remaing size in string s (NULL if not used)
- * stream(in): output file
- * print_zero_counters(in): true if counters with zero values should be printed
- * 
- */
-static void
-perf_stat_dump_page_lock_time_array_stat (const UINT64 * stats_ptr, char *s, int *remaining_size, FILE * stream,
-					  bool print_zero_counters)
-{
-  int module;
-  int page_type;
-  int page_mode;
-  int latch_mode;
-  int cond_type;
-  int offset;
-  const UINT64 *counter;
-  int ret;
-
-  for (module = PERF_MODULE_SYSTEM; module < PERF_MODULE_CNT; module++)
-    {
-      for (page_type = PERF_PAGE_UNKNOWN; page_type < PERF_PAGE_CNT; page_type++)
-	{
-	  for (page_mode = PERF_PAGE_MODE_OLD_LOCK_WAIT; page_mode < PERF_PAGE_MODE_CNT; page_mode++)
-	    {
-	      for (latch_mode = PERF_HOLDER_LATCH_READ; latch_mode < PERF_HOLDER_LATCH_CNT; latch_mode++)
-		{
-		  for (cond_type = PERF_CONDITIONAL_FIX; cond_type < PERF_CONDITIONAL_FIX_CNT; cond_type++)
-		    {
-		      offset = PERF_PAGE_FIX_STAT_OFFSET (module, page_type, page_mode, latch_mode, cond_type);
-
-		      assert (offset < PERF_PAGE_FIX_COUNTERS);
-		      counter = stats_ptr + offset;
-		      if (*counter == 0 && print_zero_counters == false)
-			{
-			  continue;
-			}
-
-		      if (s != NULL)
-			{
-			  assert (remaining_size != NULL);
-
-			  ret =
-			    snprintf (s, *remaining_size, "%-6s,%-14s,%-18s,%-5s,%-11s = %16llu\n",
-				      perf_stat_module_name (module), perf_stat_page_type_name (page_type),
-				      perf_stat_page_mode_name (page_mode), perf_stat_holder_latch_name (latch_mode),
-				      perf_stat_cond_type_name (cond_type), (long long unsigned int) *counter);
-			  *remaining_size -= ret;
-			  if (*remaining_size <= 0)
-			    {
-			      return;
-			    }
-			}
-		      else
-			{
-			  assert (stream != NULL);
-
-			  fprintf (stream, "%-6s,%-14s,%-18s,%-5s,%-11s = %16llu\n", perf_stat_module_name (module),
-				   perf_stat_page_type_name (page_type), perf_stat_page_mode_name (page_mode),
-				   perf_stat_holder_latch_name (latch_mode), perf_stat_cond_type_name (cond_type),
-				   (long long unsigned int) *counter);
-			}
-		    }
-		}
-	    }
-	}
-    }
-}
-
-/*
- * perf_stat_dump_page_hold_time_array_stat () -
- *
- * stats_ptr(in): start of array values
- * s(in/out): output string (NULL if not used)
- * remaining_size(in/out): remaing size in string s (NULL if not used)
- * stream(in): output file
- * print_zero_counters(in): true if counters with zero values should be printed
- * 
- */
-static void
-perf_stat_dump_page_hold_time_array_stat (const UINT64 * stats_ptr, char *s, int *remaining_size, FILE * stream,
-					  bool print_zero_counters)
-{
-  int module;
-  int page_type;
-  int page_mode;
-  int latch_mode;
-  int offset;
-  const UINT64 *counter;
-  int ret;
-
-  for (module = PERF_MODULE_SYSTEM; module < PERF_MODULE_CNT; module++)
-    {
-      for (page_type = PERF_PAGE_UNKNOWN; page_type < PERF_PAGE_CNT; page_type++)
-	{
-	  for (page_mode = PERF_PAGE_MODE_OLD_LOCK_WAIT; page_mode < PERF_PAGE_MODE_CNT; page_mode++)
-	    {
-	      for (latch_mode = PERF_HOLDER_LATCH_READ; latch_mode < PERF_HOLDER_LATCH_CNT; latch_mode++)
-		{
-		  offset = PERF_PAGE_HOLD_TIME_OFFSET (module, page_type, page_mode, latch_mode);
-
-		  assert (offset < PERF_PAGE_HOLD_TIME_COUNTERS);
-		  counter = stats_ptr + offset;
-		  if (*counter == 0 && print_zero_counters == false)
-		    {
-		      continue;
-		    }
-
-		  if (s != NULL)
-		    {
-		      assert (remaining_size != NULL);
-
-		      ret =
-			snprintf (s, *remaining_size, "%-6s,%-14s,%-18s,%-5s = %16llu\n",
-				  perf_stat_module_name (module), perf_stat_page_type_name (page_type),
-				  perf_stat_page_mode_name (page_mode), perf_stat_holder_latch_name (latch_mode),
-				  (long long unsigned int) *counter);
-		      *remaining_size -= ret;
-		      if (*remaining_size <= 0)
-			{
-			  return;
-			}
-		    }
-		  else
-		    {
-		      assert (stream != NULL);
-
-		      fprintf (stream, "%-6s,%-14s,%-18s,%-5s = %16llu\n", perf_stat_module_name (module),
-			       perf_stat_page_type_name (page_type), perf_stat_page_mode_name (page_mode),
-			       perf_stat_holder_latch_name (latch_mode), (long long unsigned int) *counter);
-		    }
-		}
-	    }
-	}
-    }
-}
-
-/*
- * perf_stat_dump_page_fix_time_array_stat () -
- *
- * stats_ptr(in): start of array values
- * s(in/out): output string (NULL if not used)
- * remaining_size(in/out): remaing size in string s (NULL if not used)
- * stream(in): output file
- * print_zero_counters(in): true if counters with zero values should be printed
- * 
- */
-static void
-perf_stat_dump_page_fix_time_array_stat (const UINT64 * stats_ptr, char *s, int *remaining_size, FILE * stream,
-					 bool print_zero_counters)
-{
-  /* the counters partitioning match with page fix statistics */
-  perf_stat_dump_page_lock_time_array_stat (stats_ptr, s, remaining_size, stream, print_zero_counters);
-}
-
-#if defined(PERF_ENABLE_MVCC_SNAPSHOT_STAT)
-/*
- * perf_stat_dump_mvcc_snapshot_array_stat () -
- *
- * stats_ptr(in): start of array values
- * s(in/out): output string (NULL if not used)
- * remaining_size(in/out): remaing size in string s (NULL if not used)
- * stream(in): output file
- * print_zero_counters(in): true if counters with zero values should be printed
- * 
- */
-static void
-perf_stat_dump_mvcc_snapshot_array_stat (const UINT64 * stats_ptr, char *s, int *remaining_size, FILE * stream,
-					 bool print_zero_counters)
-{
-  PERF_SNAPSHOT_TYPE snapshot;
-  PERF_SNAPSHOT_RECORD_TYPE rec_type;
-  PERF_SNAPSHOT_VISIBILITY visibility;
-  int offset;
-  const UINT64 *counter;
-  int ret;
-
-  for (snapshot = PERF_SNAPSHOT_SATISFIES_DELETE; snapshot < PERF_SNAPSHOT_CNT; snapshot++)
-    {
-      for (rec_type = PERF_SNAPSHOT_RECORD_INSERTED_VACUUMED; rec_type < PERF_SNAPSHOT_RECORD_TYPE_CNT; rec_type++)
-	{
-	  for (visibility = PERF_SNAPSHOT_INVISIBLE; visibility < PERF_SNAPSHOT_VISIBILITY_CNT; visibility++)
-	    {
-	      offset = PERF_MVCC_SNAPSHOT_OFFSET (snapshot, rec_type, visibility);
-
-	      assert (offset < PERF_MVCC_SNAPSHOT_COUNTERS);
-	      counter = stats_ptr + offset;
-	      if (*counter == 0 && print_zero_counters == false)
-		{
-		  continue;
-		}
-
-	      if (s != NULL)
-		{
-		  assert (remaining_size != NULL);
-
-		  ret =
-		    snprintf (s, *remaining_size, "%-8s,%-18s,%-9s = %16llu\n", perf_stat_snapshot_name (snapshot),
-			      perf_stat_snapshot_record_type (rec_type),
-			      (visibility == PERF_SNAPSHOT_INVISIBLE) ? "INVISIBLE" : "VISIBLE",
-			      (long long unsigned int) *counter);
-		  *remaining_size -= ret;
-		  if (*remaining_size <= 0)
-		    {
-		      return;
-		    }
-		}
-	      else
-		{
-		  assert (stream != NULL);
-
-		  fprintf (stream, "%-8s,%-18s,%-9s = %16llu\n", perf_stat_snapshot_name (snapshot),
-			   perf_stat_snapshot_record_type (rec_type),
-			   (visibility == PERF_SNAPSHOT_INVISIBLE) ? "INVISIBLE" : "VISIBLE",
-			   (long long unsigned int) *counter);
-		}
-	    }
-	}
-    }
-}
-#endif /* PERF_ENABLE_MVCC_SNAPSHOT_STAT */
-
-
-#if defined(PERF_ENABLE_LOCK_OBJECT_STAT)
-/*
- * perf_stat_dump_obj_lock_array_stat () -
- *
- * stats_ptr(in): start of array values
- * s(in/out): output string (NULL if not used)
- * remaining_size(in/out): remaing size in string s (NULL if not used)
- * stream(in): output file
- * print_zero_counters(in): true if counters with zero values should be printed
- * 
- */
-static void
-perf_stat_dump_obj_lock_array_stat (const UINT64 * stats_ptr, char *s, int *remaining_size, FILE * stream,
-				    bool print_zero_counters)
-{
-  int module;
-  int lock_mode;
-  int offset;
-  const UINT64 *counter;
-  int ret;
-
-  for (module = PERF_MODULE_SYSTEM; module < PERF_MODULE_CNT; module++)
-    {
-      for (lock_mode = NA_LOCK; lock_mode <= SCH_M_LOCK; lock_mode++)
-	{
-	  offset = PERF_OBJ_LOCK_STAT_OFFSET (module, lock_mode);
-
-	  assert (offset < PERF_OBJ_LOCK_STAT_COUNTERS);
-	  counter = stats_ptr + offset;
-	  if (*counter == 0 && print_zero_counters == false)
-	    {
-	      continue;
-	    }
-
-	  if (s != NULL)
-	    {
-	      assert (remaining_size != NULL);
-
-	      ret =
-		snprintf (s, *remaining_size, "%-6s,%-10s = %16llu\n", perf_stat_module_name (module),
-			  perf_stat_lock_mode_name (lock_mode), (long long unsigned int) *counter);
-	      *remaining_size -= ret;
-	      if (*remaining_size <= 0)
-		{
-		  return;
-		}
-	    }
-	  else
-	    {
-	      assert (stream != NULL);
-
-	      fprintf (stream, "%-6s,%-10s = %16llu\n", perf_stat_module_name (module),
-		       perf_stat_lock_mode_name (lock_mode), (long long unsigned int) *counter);
-	    }
-	}
-    }
->>>>>>> 3cdb94d1
 }
 
 int get_number_of_statistic_values()
