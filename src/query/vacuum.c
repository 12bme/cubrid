--- conflicted
+++ resolved
@@ -453,13 +453,13 @@
   PERF_UTIME_TRACKER_START (thread_p, &(helper)->time_track);
 #define VACUUM_PERF_HEAP_TRACK_PREPARE(thread_p, helper) \
   PERF_UTIME_TRACKER_TIME_AND_RESTART (thread_p, &(helper)->time_track, \
-				       mnt_heap_vacuum_prepare_time)
+				       HEAP_VACUUM_PREPARE)
 #define VACUUM_PERF_HEAP_TRACK_EXECUTE(thread_p, helper) \
   PERF_UTIME_TRACKER_TIME_AND_RESTART (thread_p, &(helper)->time_track, \
-				       mnt_heap_vacuum_execute_time)
+				       HEAP_VACUUM_EXECUTE)
 #define VACUUM_PERF_HEAP_TRACK_LOGGING(thread_p, helper) \
   PERF_UTIME_TRACKER_TIME_AND_RESTART (thread_p, &(helper)->time_track, \
-				       mnt_heap_vacuum_log_time)
+				       HEAP_VACUUM_LOG)
 
 /* Flags used to mark rcv->offset with hints about recovery process. */
 /* Flags for reusable heap files. */
@@ -614,7 +614,7 @@
 					 MVCC_SATISFIES_VACUUM_RESULT * results, bool reusable, bool all_vacuumed);
 static void vacuum_log_remove_ovf_insid (THREAD_ENTRY * thread_p, PAGE_PTR ovfpage);
 static void vacuum_log_redoundo_vacuum_record (THREAD_ENTRY * thread_p, PAGE_PTR page_p, PGSLOTID slotid,
-					       RECDES * undo_recdes,  bool reusable);
+					       RECDES * undo_recdes, bool reusable);
 
 static int vacuum_init_master_prefetch (THREAD_ENTRY * thread_p);
 #if defined (SERVER_MODE)
@@ -635,145 +635,8 @@
 static void vacuum_log_dropped_files_set_next_page (THREAD_ENTRY * thread_p, PAGE_PTR page_p, VPID * next_page);
 static VPID *vacuum_get_first_page_dropped_files (THREAD_ENTRY * thread_p, VPID * first_page_vpid);
 
-<<<<<<< HEAD
 static bool is_not_vacuumed_and_lost (THREAD_ENTRY * thread_p, MVCC_REC_HEADER * rec_header);
 static void print_not_vacuumed_to_log (OID * oid, OID * class_oid, MVCC_REC_HEADER * rec_header, int btree_node_type);
-=======
-/* Number of worker threads that have a worker structure assigned. */
-int vacuum_Assigned_workers_count = 0;
-INT32 vacuum_Running_workers_count = 0;
-
-#if defined (SERVER_MODE)
-#define VACUUM_GET_WORKER(thread_p) \
-  ((VACUUM_WORKER *) ((thread_p)->vacuum_worker))
-#else /* !SERVER_MODE */
-#define VACUUM_GET_WORKER(thread_p) NULL
-#endif /* !SERVER_MODE */
-
-/* VACUUM_HEAP_HELPER -
- * Structure used by vacuum heap functions.
- */
-typedef struct vacuum_heap_helper VACUUM_HEAP_HELPER;
-struct vacuum_heap_helper
-{
-  PAGE_PTR home_page;		/* Home page for objects being vacuumed. */
-  VPID home_vpid;		/* VPID of home page. */
-  PAGE_PTR forward_page;	/* Used to keep forward page of REC_RELOCATION or first overflow page of REC_BIGONE. */
-  OID forward_oid;		/* Link to forward page. */
-  PGSLOTID crt_slotid;		/* Slot ID of current record being vacuumed. */
-  INT16 record_type;		/* Current record type. */
-  RECDES record;		/* Current record data. */
-
-  /* buffer of current record (used by NEW_HOME) */
-  char rec_buf[IO_MAX_PAGE_SIZE + MAX_ALIGNMENT];
-
-  MVCC_REC_HEADER mvcc_header;	/* MVCC header. */
-
-  HFID hfid;			/* Heap file identifier. */
-  VFID overflow_vfid;		/* Overflow file identifier. */
-  bool reusable;		/* True if heap file has reusable slots. */
-
-  MVCC_SATISFIES_VACUUM_RESULT can_vacuum;	/* Result of vacuum check. */
-
-  /* Collect data on vacuum. */
-  PGSLOTID slots[MAX_SLOTS_IN_PAGE];	/* Slot ID's. */
-  MVCC_SATISFIES_VACUUM_RESULT results[MAX_SLOTS_IN_PAGE];	/* Vacuum check results. */
-  OID next_versions[MAX_SLOTS_IN_PAGE];	/* Next version links. */
-  OID partition_links[MAX_SLOTS_IN_PAGE];	/* Partition links. */
-
-  OID forward_links[2];		/* REC_BIGONE, REC_RELOCATION forward links. (buffer for forward_recdes) */
-  RECDES forward_recdes;	/* Record descriptor to read forward links. */
-
-  int n_bulk_vacuumed;		/* Number of vacuumed objects to be logged in bulk mode. */
-  int n_vacuumed;		/* Number of vacuumed objects. */
-  int initial_home_free_space;	/* Free space in home page before vacuum */
-
-  /* Performance tracking. */
-  PERF_UTIME_TRACKER time_track;
-};
-
-#define VACUUM_PERF_HEAP_START(thread_p, helper) \
-  PERF_UTIME_TRACKER_START (thread_p, &(helper)->time_track);
-#define VACUUM_PERF_HEAP_TRACK_PREPARE(thread_p, helper) \
-  PERF_UTIME_TRACKER_TIME_AND_RESTART (thread_p, &(helper)->time_track, \
-				       HEAP_VACUUM_PREPARE)
-#define VACUUM_PERF_HEAP_TRACK_EXECUTE(thread_p, helper) \
-  PERF_UTIME_TRACKER_TIME_AND_RESTART (thread_p, &(helper)->time_track, \
-				       HEAP_VACUUM_EXECUTE)
-#define VACUUM_PERF_HEAP_TRACK_LOGGING(thread_p, helper) \
-  PERF_UTIME_TRACKER_TIME_AND_RESTART (thread_p, &(helper)->time_track, \
-				       HEAP_VACUUM_LOG)
-
-/* Flags used to mark rcv->offset with hints about recovery process. */
-/* Flas for reusable heap files. */
-#define VACUUM_LOG_VACUUM_HEAP_REUSABLE	      0x8000
-/* Flag if page is entirely vacuumed. */
-#define VACUUM_LOG_VACUUM_HEAP_ALL_VACUUMED   0x4000
-/* Mask. */
-#define VACUUM_LOG_VACUUM_HEAP_MASK	      0xC000
-
-static void vacuum_log_vacuum_heap_page (THREAD_ENTRY * thread_p, PAGE_PTR page_p, int n_slots, PGSLOTID * slots,
-					 MVCC_SATISFIES_VACUUM_RESULT * results, OID * next_versions,
-					 OID * partition_oids, bool reusable, bool all_vacuumed);
-static void vacuum_log_remove_ovf_insid (THREAD_ENTRY * thread_p, PAGE_PTR ovfpage);
-
-static int vacuum_init_master_prefetch (THREAD_ENTRY * thread_p);
-
-static int vacuum_heap (THREAD_ENTRY * thread_p, VACUUM_WORKER * worker, MVCCID threshold_mvccid, bool was_interrupted);
-static int vacuum_heap_prepare_record (THREAD_ENTRY * thread_p, VACUUM_HEAP_HELPER * helper);
-static int vacuum_heap_record_insert_mvccid (THREAD_ENTRY * thread_p, VACUUM_HEAP_HELPER * helper);
-static int vacuum_heap_record (THREAD_ENTRY * thread_p, VACUUM_HEAP_HELPER * helper);
-static int vacuum_heap_get_hfid (THREAD_ENTRY * thread_p, VACUUM_HEAP_HELPER * helper);
-static void vacuum_heap_page_log_and_reset (THREAD_ENTRY * thread_p, VACUUM_HEAP_HELPER * helper,
-					    bool update_best_space_stat, bool unlatch_page);
-
-static void vacuum_process_vacuum_data (THREAD_ENTRY * thread_p);
-static int vacuum_process_log_block (THREAD_ENTRY * thread_p, VACUUM_DATA_ENTRY * block_data,
-				     BLOCK_LOG_BUFFER * block_log_buffer, bool sa_mode_partial_block);
-static void vacuum_finished_block_vacuum (THREAD_ENTRY * thread_p, VACUUM_DATA_ENTRY * block_data,
-					  bool is_vacuum_complete);
-
-static int vacuum_process_log_record (THREAD_ENTRY * thread_p, VACUUM_WORKER * worker, LOG_LSA * log_lsa_p,
-				      LOG_PAGE * log_page_p, struct log_data *log_record_data, MVCCID * mvccid,
-				      char **undo_data_ptr, int *undo_data_size, struct log_vacuum_info *vacuum_info,
-				      bool * is_file_dropped, bool stop_after_vacuum_info);
-static int vacuum_compare_data_entries (const void *ptr1, const void *ptr2);
-static int vacuum_load_data_from_disk (THREAD_ENTRY * thread_p);
-static VACUUM_DATA_ENTRY *vacuum_get_vacuum_data_entry (VACUUM_LOG_BLOCKID blockid);
-static bool vacuum_is_work_in_progress (THREAD_ENTRY * thread_p);
-static void vacuum_data_remove_finished_entries (THREAD_ENTRY * thread_p);
-static void vacuum_data_remove_entries (THREAD_ENTRY * thread_p, int n_removed_entries, int *removed_entries);
-
-static void vacuum_log_remove_data_entries (THREAD_ENTRY * thread_p, int *removed_indexes, int n_removed_indexes);
-static void vacuum_log_append_block_data (THREAD_ENTRY * thread_p, VACUUM_DATA_ENTRY * new_entries, int n_new_entries,
-					  LOG_LSA * first_blocks_to_recover, int n_first_blocks_to_recover);
-
-static int vacuum_compare_dropped_files (const void *a, const void *b);
-static int vacuum_add_dropped_file (THREAD_ENTRY * thread_p, VFID * vfid, MVCCID mvccid, LOG_RCV * rcv,
-				    LOG_LSA * postpone_ref_lsa);
-static int vacuum_cleanup_dropped_files (THREAD_ENTRY * thread_p);
-static bool vacuum_find_dropped_file (THREAD_ENTRY * thread_p, VFID * vfid, MVCCID mvccid);
-static void vacuum_log_cleanup_dropped_files (THREAD_ENTRY * thread_p, PAGE_PTR page_p, INT16 * indexes,
-					      INT16 n_indexes);
-static void vacuum_log_dropped_files_set_next_page (THREAD_ENTRY * thread_p, PAGE_PTR page_p, VPID * next_page);
-
-static void vacuum_update_oldest_mvccid (THREAD_ENTRY * thread_p);
-
-static int vacuum_compare_heap_object (const void *a, const void *b);
-static int vacuum_collect_heap_objects (VACUUM_WORKER * worker, OID * oid, VFID * vfid);
-static void vacuum_cleanup_collected_by_vfid (VACUUM_WORKER * worker, VFID * vfid);
-
-static void vacuum_log_blocks_to_recover (THREAD_ENTRY * thread_p);
-static int vacuum_recover_blocks_from_log (THREAD_ENTRY * thread_p);
-static void vacuum_rv_discard_recovered_blocks_from_buffer (THREAD_ENTRY * thread_p);
-
-static VPID *vacuum_get_first_page_dropped_files (THREAD_ENTRY * thread_p, VPID * first_page_vpid);
-static VPID *vacuum_get_first_page_vacuum_data (THREAD_ENTRY * thread_p, VPID * first_page_vpid);
-
-static int vacuum_assign_worker (THREAD_ENTRY * thread_p);
-static void vacuum_finalize_worker (THREAD_ENTRY * thread_p, VACUUM_WORKER * worker_info);
-static INT32 vacuum_get_worker_min_dropped_files_version (void);
->>>>>>> 426c46a7
 
 #if !defined (NDEBUG)
 /* Debug function to verify vacuum data. */
@@ -1979,15 +1842,8 @@
 
   if (helper->reusable)
     {
-      mnt_add_value_to_statistic(thread_p, 1, HEAP_REMOVE_VACUUMS);
-    }
-<<<<<<< HEAD
-=======
-  else
-    {
-      mnt_add_value_to_statistic (thread_p, 1, HEAP_NEXT_VER_VACUUMS);
-    }
->>>>>>> 426c46a7
+      mnt_add_value_to_statistic (thread_p, 1, HEAP_REMOVE_VACUUMS);
+    }
 
   if (helper->record_type != REC_HOME)
     {
@@ -2539,11 +2395,7 @@
       return;
     }
 
-<<<<<<< HEAD
-  mnt_vac_log_to_vacuum_pages (thread_p, vacuum_Data.log_block_npages);
-=======
-  mnt_add_value_to_statistic(thread_p, vacuum_Data->log_block_npages, VAC_NUM_TO_VACUUM_LOG_PAGES);
->>>>>>> 426c46a7
+  mnt_add_value_to_statistic (thread_p, vacuum_Data.log_block_npages, VAC_NUM_TO_VACUUM_LOG_PAGES);
 }
 
 #if defined (SERVER_MODE)
@@ -2621,15 +2473,6 @@
 
   if (prm_get_bool_value (PRM_ID_DISABLE_VACUUM))
     {
-<<<<<<< HEAD
-=======
-      /* Vacuum data was not loaded yet from disk or it doesn't have any entries. */
-#if defined (SA_MODE)
-      goto finish_sa_mode;
-#else	/* !SA_MODE */	       /* SERVER_MODE */
-
-      PERF_UTIME_TRACKER_TIME (thread_p, &perf_tracker, VAC_MASTER);
->>>>>>> 426c46a7
       return;
     }
 
@@ -2752,7 +2595,7 @@
 
 #if defined (SA_MODE)
       /* Run job now. */
-      PERF_UTIME_TRACKER_TIME (thread_p, &perf_tracker, mnt_vac_master_time);
+      PERF_UTIME_TRACKER_TIME (thread_p, &perf_tracker, VAC_MASTER);
 
       VACUUM_BLOCK_STATUS_SET_IN_PROGRESS (entry->blockid);
       vacuum_data_entry = *entry;
@@ -2784,7 +2627,6 @@
        * can fill up. We cannot allow that.
        */
       vacuum_block_data_buffer_aprox_size = LOCK_FREE_CIRCULAR_QUEUE_APPROX_SIZE (vacuum_Block_data_buffer);
-<<<<<<< HEAD
       if (vacuum_block_data_buffer_aprox_size > vacuum_Block_data_buffer->capacity / 2)
 	{
 	  goto restart;
@@ -2798,35 +2640,6 @@
 	  goto restart;
 	}
 #endif /* SERVER_MODE */
-=======
-      if (vacuum_Prefetch_log_mode == VACUUM_PREFETCH_LOG_MODE_MASTER
-	  &&
-	  ((new_created_jobs > prm_get_integer_value (PRM_ID_VACUUM_WORKER_COUNT)
-	    && vacuum_block_data_buffer_aprox_size > vacuum_Block_data_buffer->capacity / 2) || (new_created_jobs >= 1
-												 &&
-												 vacuum_block_data_buffer_aprox_size
-												 >
-												 9 *
-												 vacuum_Block_data_buffer->
-												 capacity / 10)))
-	{
-	  vacuum_er_log (VACUUM_ER_LOG_MASTER, "VACUUM abort job creation : vacuum_Block_data_buffer size:%lld/%lld",
-			 vacuum_block_data_buffer_aprox_size, vacuum_Block_data_buffer->capacity);
-
-	  PERF_UTIME_TRACKER_TIME (thread_p, &perf_tracker, VAC_MASTER);
-	  return;
-	}
-#else
-
-      PERF_UTIME_TRACKER_TIME (thread_p, &perf_tracker, VAC_MASTER);
-
-      vacuum_data_entry = *entry;
-      error_code = vacuum_process_log_block (thread_p, &vacuum_data_entry, NULL, false);
-      assert (error_code == NO_ERROR);
-
-      er_log_debug (ARG_FILE_LINE, "Stand-alone vacuum finished block %lld.\n",
-		    (long long int) VACUUM_DATA_ENTRY_BLOCKID (&vacuum_data_entry));
->>>>>>> 426c46a7
 
       /* Increment block index. */
       data_index++;
@@ -2896,17 +2709,13 @@
   er_set (ER_NOTIFICATION_SEVERITY, ARG_FILE_LINE, ER_STAND_ALONE_VACUUM_END, 0);
   er_log_debug (ARG_FILE_LINE, "Stand-alone vacuum end.\n");
 
-<<<<<<< HEAD
   /* Vacuum structures no longer needed. */
   vacuum_finalize (thread_p);
 
   vacuum_Data.is_vacuum_complete = true;
-
-  PERF_UTIME_TRACKER_TIME (thread_p, &perf_tracker, mnt_vac_master_time);
-=======
+#endif
+
   PERF_UTIME_TRACKER_TIME (thread_p, &perf_tracker, VAC_MASTER);
->>>>>>> 426c46a7
-#endif
 }
 
 /*
@@ -3279,11 +3088,7 @@
       /* Release should not stop. Continue. */
     }
 
-<<<<<<< HEAD
-  mnt_vac_log_vacuumed_pages (thread_p, vacuum_Data.log_block_npages);
-=======
-  mnt_add_value_to_statistic(thread_p, vacuum_Data->log_block_npages, VAC_NUM_VACUUMED_LOG_PAGES);
->>>>>>> 426c46a7
+  mnt_add_value_to_statistic (thread_p, vacuum_Data.log_block_npages, VAC_NUM_VACUUMED_LOG_PAGES);
 
   vacuum_complete = true;
 
@@ -3306,7 +3111,7 @@
 #if defined (SERVER_MODE)
   /* Unfix all pages now. Normally all pages should already be unfixed. */
   pgbuf_unfix_all (thread_p);
-#else /* !SERVER_MODE */ /* SA_MODE */
+#else	/* !SERVER_MODE */		 /* SA_MODE */
   /* Do not unfix all in stand-alone. Not yet. We need to keep vacuum data pages fixed. */
 #endif /* SA_MODE */
 
